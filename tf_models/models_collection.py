<<<<<<< HEAD
from tf_models.third_party_models.UNet import UNet as UNet_TF
from tf_models.third_party_models.ResNet50 import ResNet50 as ResNet50_TF
from tf_models.third_party_models.ResNet50V2 import ResNet50V2 as ResNet50V2_TF
from tf_models.third_party_models.ResNet101 import ResNet101 as ResNet101_TF
from tf_models.third_party_models.ResNet152 import ResNet152 as ResNet152_TF
from tf_models.third_party_models.DenseNet121 import DenseNet121 as DenseNet121_TF
=======
from tf_models.BaseModel import BaseModel

from tf_models.UNet import UNet
from tf_models.ResNet50 import ResNet50
from tf_models.ResNet101 import ResNet101
from tf_models.ResNet152 import ResNet152
from tf_models.ResNet50V2 import ResNet50V2
from tf_models.DenseNet121 import DenseNet121
from tf_models.EfficientNetB5 import EfficientNetB5
from tf_models.EfficientNetB6 import EfficientNetB6
from tf_models.EfficientNetB7 import EfficientNetB7
>>>>>>> 48560d27

from tf_models.third_party_models.EfficientNetB5 import EfficientNetB5 as EfficientNetB5_EfficientNet
from tf_models.third_party_models.EfficientNetB6 import EfficientNetB6 as EfficientNetB6_EfficientNet
from tf_models.third_party_models.EfficientNetB7 import EfficientNetB7 as EfficientNetB7_EfficientNet

from tf_models.custom_models.ResNet import ResNet as ResNet_Custom
from tf_models.custom_models.UNet import UNet as UNet_Custom

models_collection = {

<<<<<<< HEAD
    "unet_tf": UNet_TF,
    "resnet_50_tf": ResNet50_TF,
    "resnet_101_tf": ResNet101_TF,
    "resnet_152_tf": ResNet152_TF,
    "resnet_50_v2_tf": ResNet50V2_TF,
    "densenet_121_tf": DenseNet121_TF,
=======
    "base_model": BaseModel,

    "resnet_50": ResNet50,
    "resnet_101": ResNet101,
    "resnet_152": ResNet152,
    "resnet_50_v2": ResNet50V2,
    "densenet_121": DenseNet121,
    "efficientnet_b5": EfficientNetB5,
    "efficientnet_b6": EfficientNetB6,
    "efficientnet_b7": EfficientNetB7,
>>>>>>> 48560d27

    "efficientnet_b5_efficientnet": EfficientNetB5_EfficientNet,
    "efficientnet_b6_efficientnet": EfficientNetB6_EfficientNet,
    "efficientnet_b7_efficientnet": EfficientNetB7_EfficientNet,

    "resnet_custom": ResNet_Custom,
    "unet_custom": UNet_Custom

}
<|MERGE_RESOLUTION|>--- conflicted
+++ resolved
@@ -1,58 +1,34 @@
-<<<<<<< HEAD
-from tf_models.third_party_models.UNet import UNet as UNet_TF
-from tf_models.third_party_models.ResNet50 import ResNet50 as ResNet50_TF
-from tf_models.third_party_models.ResNet50V2 import ResNet50V2 as ResNet50V2_TF
-from tf_models.third_party_models.ResNet101 import ResNet101 as ResNet101_TF
-from tf_models.third_party_models.ResNet152 import ResNet152 as ResNet152_TF
-from tf_models.third_party_models.DenseNet121 import DenseNet121 as DenseNet121_TF
-=======
-from tf_models.BaseModel import BaseModel
-
-from tf_models.UNet import UNet
-from tf_models.ResNet50 import ResNet50
-from tf_models.ResNet101 import ResNet101
-from tf_models.ResNet152 import ResNet152
-from tf_models.ResNet50V2 import ResNet50V2
-from tf_models.DenseNet121 import DenseNet121
-from tf_models.EfficientNetB5 import EfficientNetB5
-from tf_models.EfficientNetB6 import EfficientNetB6
-from tf_models.EfficientNetB7 import EfficientNetB7
->>>>>>> 48560d27
-
-from tf_models.third_party_models.EfficientNetB5 import EfficientNetB5 as EfficientNetB5_EfficientNet
-from tf_models.third_party_models.EfficientNetB6 import EfficientNetB6 as EfficientNetB6_EfficientNet
-from tf_models.third_party_models.EfficientNetB7 import EfficientNetB7 as EfficientNetB7_EfficientNet
-
-from tf_models.custom_models.ResNet import ResNet as ResNet_Custom
-from tf_models.custom_models.UNet import UNet as UNet_Custom
-
-models_collection = {
-
-<<<<<<< HEAD
-    "unet_tf": UNet_TF,
-    "resnet_50_tf": ResNet50_TF,
-    "resnet_101_tf": ResNet101_TF,
-    "resnet_152_tf": ResNet152_TF,
-    "resnet_50_v2_tf": ResNet50V2_TF,
-    "densenet_121_tf": DenseNet121_TF,
-=======
-    "base_model": BaseModel,
-
-    "resnet_50": ResNet50,
-    "resnet_101": ResNet101,
-    "resnet_152": ResNet152,
-    "resnet_50_v2": ResNet50V2,
-    "densenet_121": DenseNet121,
-    "efficientnet_b5": EfficientNetB5,
-    "efficientnet_b6": EfficientNetB6,
-    "efficientnet_b7": EfficientNetB7,
->>>>>>> 48560d27
-
-    "efficientnet_b5_efficientnet": EfficientNetB5_EfficientNet,
-    "efficientnet_b6_efficientnet": EfficientNetB6_EfficientNet,
-    "efficientnet_b7_efficientnet": EfficientNetB7_EfficientNet,
-
-    "resnet_custom": ResNet_Custom,
-    "unet_custom": UNet_Custom
-
-}
+from tf_models.BaseModel import BaseModel
+
+from tf_models.third_party_models.UNet import UNet as UNet_TF
+from tf_models.third_party_models.ResNet50 import ResNet50 as ResNet50_TF
+from tf_models.third_party_models.ResNet50V2 import ResNet50V2 as ResNet50V2_TF
+from tf_models.third_party_models.ResNet101 import ResNet101 as ResNet101_TF
+from tf_models.third_party_models.ResNet152 import ResNet152 as ResNet152_TF
+from tf_models.third_party_models.DenseNet121 import DenseNet121 as DenseNet121_TF
+from tf_models.third_party_models.EfficientNetB5 import EfficientNetB5 as EfficientNetB5_EfficientNet
+from tf_models.third_party_models.EfficientNetB6 import EfficientNetB6 as EfficientNetB6_EfficientNet
+from tf_models.third_party_models.EfficientNetB7 import EfficientNetB7 as EfficientNetB7_EfficientNet
+
+from tf_models.custom_models.ResNet import ResNet as ResNet_Custom
+from tf_models.custom_models.UNet import UNet as UNet_Custom
+
+models_collection = {
+
+    "base_model": BaseModel,
+
+    "unet_tf": UNet_TF,
+    "resnet_50_tf": ResNet50_TF,
+    "resnet_101_tf": ResNet101_TF,
+    "resnet_152_tf": ResNet152_TF,
+    "resnet_50_v2_tf": ResNet50V2_TF,
+    "densenet_121_tf": DenseNet121_TF,
+
+    "efficientnet_b5_efficientnet": EfficientNetB5_EfficientNet,
+    "efficientnet_b6_efficientnet": EfficientNetB6_EfficientNet,
+    "efficientnet_b7_efficientnet": EfficientNetB7_EfficientNet,
+
+    "resnet_custom": ResNet_Custom,
+    "unet_custom": UNet_Custom
+
+}